--- conflicted
+++ resolved
@@ -1234,12 +1234,6 @@
                     pbr[k] = v
                 elif "index" in v:
                     # get the index of image for texture
-<<<<<<< HEAD
-                    idx = header["textures"][v["index"]]["source"]
-                    # store the actual image as the value
-                    if images is not None:
-                        pbr[k] = images[idx]
-=======
                     try:
                         idx = header["textures"][v["index"]]["source"]
                         # store the actual image as the value
@@ -1247,7 +1241,6 @@
                     except BaseException:
                         log.debug('unable to store texture',
                                   exc_info=True)
->>>>>>> 22f30a0d
             # create a PBR material object for the GLTF material
             materials.append(visual.material.PBRMaterial(**pbr))
 
