--- conflicted
+++ resolved
@@ -603,17 +603,8 @@
 
     if util.is_file(file_obj) and file_type is None:
         raise ValueError("file_type must be set for file objects!")
-<<<<<<< HEAD
-    if util.is_string(file_obj):
-        # check if it is a URL
-        if file_obj.startswith(("http://", "https://")):
-            is_remote = True
-            if resolver is None:
-                resolver = resolvers.WebResolver(url=file_obj)
-
-=======
+
     if isinstance(file_obj, str):
->>>>>>> 207ba231
         try:
             # os.path.isfile will return False incorrectly
             # if we don't give it an absolute path
