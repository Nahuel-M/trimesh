--- conflicted
+++ resolved
@@ -81,10 +81,6 @@
     "scipy",
     "embreex; platform_machine=='x86_64'",
     "pillow",
-<<<<<<< HEAD
-    # "xatlas",
-=======
->>>>>>> 031927d7
     "vhacdx; python_version>='3.9'",
     # old versions of mapbox_earcut produce incorrect values on numpy 2.0
     "mapbox_earcut >= 1.0.2; python_version>='3.9'",
@@ -93,9 +89,9 @@
 recommend = [
     "sympy",
     "meshio",
+    "xatlas",
     "pyglet<2",
     "psutil",
-    "xatlas",
     "scikit-image",
     "fast-simplification",
     "python-fcl", # do collision checks
