try:
    from . import generic as g
except BaseException:
    import generic as g


class BooleanTest(g.unittest.TestCase):
    def setUp(self):
        self.a = g.get_mesh("ballA.off")
        self.b = g.get_mesh("ballB.off")
        self.truth = g.data["boolean"]

    def is_zero(self, value):
        return abs(value) < 0.001

    def test_boolean(self):
        a, b = self.a, self.b

<<<<<<< HEAD
        engines = [
            ("blender", g.trimesh.interfaces.blender.exists),
            ("scad", g.trimesh.interfaces.scad.exists),
        ]
=======
        engines = [('blender', g.trimesh.interfaces.blender.exists),
                   ('manifold', True)]
>>>>>>> 856a6558

        for engine, exists in engines:
            # if we have all_dep set it means we should fail if
            # engine is not installed so don't continue
            if not exists:
                g.log.warning("skipping boolean engine %s", engine)
                continue

            g.log.info("Testing boolean ops with engine %s", engine)
            ab = a.difference(b, engine=engine)
            assert ab.is_volume
            assert self.is_zero(ab.volume - self.truth["difference"])

            assert g.np.allclose(ab.bounds[0], a.bounds[0])

            ba = b.difference(a, engine=engine)
            assert ba.is_volume
            assert self.is_zero(ba.volume - self.truth["difference"])

            assert g.np.allclose(ba.bounds[1], b.bounds[1])

            i = a.intersection(b, engine=engine)
            assert i.is_volume
            assert self.is_zero(i.volume - self.truth["intersection"])

            u = a.union(b, engine=engine)
            assert u.is_volume
            assert self.is_zero(u.volume - self.truth["union"])

            g.log.info("booleans succeeded with %s", engine)

    def test_multiple(self):
        """
        Make sure boolean operations work on multiple meshes.
        """
<<<<<<< HEAD
        engines = [
            ("blender", g.trimesh.interfaces.blender.exists),
            ("scad", g.trimesh.interfaces.scad.exists),
        ]
=======
        engines = [('blender', g.trimesh.interfaces.blender.exists),
                   ('manifold', True)]
>>>>>>> 856a6558
        for _engine, exists in engines:
            if not exists:
                continue
            a = g.trimesh.primitives.Sphere(center=[0, 0, 0])
            b = g.trimesh.primitives.Sphere(center=[0, 0, 0.75])
            c = g.trimesh.primitives.Sphere(center=[0, 0, 1.5])

            r = g.trimesh.boolean.union([a, b, c])

            assert r.is_volume
            assert r.body_count == 1
            assert g.np.isclose(r.volume, 8.617306056726884)

    def test_empty(self):
<<<<<<< HEAD
        engines = [
            ("blender", g.trimesh.interfaces.blender.exists),
            ("scad", g.trimesh.interfaces.scad.exists),
        ]
=======
        engines = [('blender', g.trimesh.interfaces.blender.exists),
                   ('manifold', True)]
>>>>>>> 856a6558
        for engine, exists in engines:
            if not exists:
                continue

            a = g.trimesh.primitives.Sphere(center=[0, 0, 0])
            b = g.trimesh.primitives.Sphere(center=[5, 0, 0])

            i = a.intersection(b, engine=engine)

            assert i.is_empty


if __name__ == "__main__":
    g.trimesh.util.attach_to_log()
    g.unittest.main()<|MERGE_RESOLUTION|>--- conflicted
+++ resolved
@@ -2,6 +2,16 @@
     from . import generic as g
 except BaseException:
     import generic as g
+
+try:
+    import manifold3d
+except BaseException:
+    manifold3d = None
+
+engines = [
+    ("blender", g.trimesh.interfaces.blender.exists),
+    ("manifold", manifold3d is not None),
+]
 
 
 class BooleanTest(g.unittest.TestCase):
@@ -16,16 +26,7 @@
     def test_boolean(self):
         a, b = self.a, self.b
 
-<<<<<<< HEAD
-        engines = [
-            ("blender", g.trimesh.interfaces.blender.exists),
-            ("scad", g.trimesh.interfaces.scad.exists),
-        ]
-=======
-        engines = [('blender', g.trimesh.interfaces.blender.exists),
-                   ('manifold', True)]
->>>>>>> 856a6558
-
+        times = {}
         for engine, exists in engines:
             # if we have all_dep set it means we should fail if
             # engine is not installed so don't continue
@@ -34,41 +35,41 @@
                 continue
 
             g.log.info("Testing boolean ops with engine %s", engine)
+
+            tic = g.time.time()
+
+            # do all booleans before checks so we can time the backends
             ab = a.difference(b, engine=engine)
+            ba = b.difference(a, engine=engine)
+            i = a.intersection(b, engine=engine)
+            u = a.union(b, engine=engine)
+
+            times[engine] = g.time.time() - tic
+
             assert ab.is_volume
             assert self.is_zero(ab.volume - self.truth["difference"])
 
             assert g.np.allclose(ab.bounds[0], a.bounds[0])
 
-            ba = b.difference(a, engine=engine)
             assert ba.is_volume
             assert self.is_zero(ba.volume - self.truth["difference"])
 
             assert g.np.allclose(ba.bounds[1], b.bounds[1])
 
-            i = a.intersection(b, engine=engine)
             assert i.is_volume
             assert self.is_zero(i.volume - self.truth["intersection"])
 
-            u = a.union(b, engine=engine)
             assert u.is_volume
             assert self.is_zero(u.volume - self.truth["union"])
 
             g.log.info("booleans succeeded with %s", engine)
 
+        g.log.info(times)
+
     def test_multiple(self):
         """
         Make sure boolean operations work on multiple meshes.
         """
-<<<<<<< HEAD
-        engines = [
-            ("blender", g.trimesh.interfaces.blender.exists),
-            ("scad", g.trimesh.interfaces.scad.exists),
-        ]
-=======
-        engines = [('blender', g.trimesh.interfaces.blender.exists),
-                   ('manifold', True)]
->>>>>>> 856a6558
         for _engine, exists in engines:
             if not exists:
                 continue
@@ -83,15 +84,6 @@
             assert g.np.isclose(r.volume, 8.617306056726884)
 
     def test_empty(self):
-<<<<<<< HEAD
-        engines = [
-            ("blender", g.trimesh.interfaces.blender.exists),
-            ("scad", g.trimesh.interfaces.scad.exists),
-        ]
-=======
-        engines = [('blender', g.trimesh.interfaces.blender.exists),
-                   ('manifold', True)]
->>>>>>> 856a6558
         for engine, exists in engines:
             if not exists:
                 continue
