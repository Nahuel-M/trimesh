try:
    from . import generic as g
except BaseException:
    import generic as g

from trimesh.scene.transforms import EnforcedForest


def random_chr():
    return chr(ord('a') + int(round(g.np.random.random() * 25)))


class GraphTests(g.unittest.TestCase):

    def test_forest(self):
        graph = EnforcedForest()
        for i in range(5000):
            graph.add_edge(random_chr(), random_chr())

    def test_cache(self):
        for i in range(10):
            scene = g.trimesh.Scene()
            scene.add_geometry(g.trimesh.creation.box())

            mod = [scene.graph.__hash__()]
            scene.set_camera()
            mod.append(scene.graph.__hash__())
            assert mod[-1] != mod[-2]

            assert not g.np.allclose(
                scene.camera_transform,
                g.np.eye(4))
            scene.camera_transform = g.np.eye(4)
            mod.append(scene.graph.__hash__())
            assert mod[-1] != mod[-2]

            assert g.np.allclose(
                scene.camera_transform,
                g.np.eye(4))
            assert mod[-1] != mod[-2]

    def test_successors(self):
        s = g.get_mesh('CesiumMilkTruck.glb')
        assert len(s.graph.nodes_geometry) == 5

        # world should be root frame
        assert (s.graph.transforms.successors(
            s.graph.base_frame) == set(s.graph.nodes))

        for n in s.graph.nodes:
            # successors should always return subset of nodes
            succ = s.graph.transforms.successors(n)
            assert succ.issubset(
                s.graph.nodes)
            # we self-include node in successors
            assert n in succ

        # test getting a subscene from successors
        ss = s.subscene('3')
        assert len(ss.geometry) == 1
        assert len(ss.graph.nodes_geometry) == 1

        assert isinstance(s.graph.to_networkx(),
                          g.nx.DiGraph)

    def test_nodes(self):
        # get a scene graph
        graph = g.get_mesh('cycloidal.3DXML').graph
        # get any non-root node
        node = next(iter((set(graph.nodes).difference(
            [graph.base_frame]))))
        # remove that node
        graph.transforms.remove_node(node)
        # should have dumped the cache and removed the node
        assert node not in graph.nodes

    def test_kwargs(self):
        # test the function that converts various
        # arguments into a homogeneous transformation
        f = g.trimesh.scene.transforms.kwargs_to_matrix
        # no arguments should be an identity matrix
        assert g.np.allclose(f(), g.np.eye(4))

        # a passed matrix should return immediately
        fix = g.np.random.random((4, 4))
        assert g.np.allclose(f(matrix=fix), fix)

        quat = g.trimesh.unitize([1, 2, 3, 1])
        trans = [1.0, 2.0, 3.0]
        rot = g.trimesh.transformations.quaternion_matrix(quat)
        # should be the same as passed to transformations
        assert g.np.allclose(rot, f(quaternion=quat))

        # try passing both quaternion and translation
        combine = f(quaternion=quat, translation=trans)
        # should be the same as passed and computed
        assert g.np.allclose(combine[:3, :3], rot[:3, :3])
        assert g.np.allclose(combine[:3, 3], trans)

    def test_remove_node(self):
        s = g.get_mesh("CesiumMilkTruck.glb")

        assert len(s.graph.nodes_geometry) == 5
        assert len(s.graph.nodes) == 9
        assert len(s.graph.transforms.node_data) == 9
        assert len(s.graph.transforms.edge_data) == 8
        assert len(s.graph.transforms.parents) == 8

        assert s.graph.transforms.remove_node("1")

        assert len(s.graph.nodes_geometry) == 5
        assert len(s.graph.nodes) == 8
        assert len(s.graph.transforms.node_data) == 8
        assert len(s.graph.transforms.edge_data) == 6
        assert len(s.graph.transforms.parents) == 6

    def test_subscene(self):
        s = g.get_mesh("CesiumMilkTruck.glb")

        assert len(s.graph.nodes) == 9
        assert len(s.graph.transforms.node_data) == 9
        assert len(s.graph.transforms.edge_data) == 8

        ss = s.subscene('3')

        assert ss.graph.base_frame == '3'
        assert set(ss.graph.nodes) == {'3', '4'}
        assert len(ss.graph.transforms.node_data) == 2
        assert len(ss.graph.transforms.edge_data) == 1
        assert list(ss.graph.transforms.edge_data.keys()) == [('3', '4')]

    def test_scene_transform(self):
        # get a scene graph
        scene = g.get_mesh('cycloidal.3DXML')

        # copy the original bounds of the scene's convex hull
        b = scene.convex_hull.bounds.tolist()
        # dump it into a single mesh
        m = scene.dump(concatenate=True)

        # mesh bounds should match exactly
        assert g.np.allclose(m.bounds, b)
        assert g.np.allclose(scene.convex_hull.bounds, b)

        # get a random rotation matrix
        T = g.trimesh.transformations.random_rotation_matrix()

        # apply it to both the mesh and the scene
        m.apply_transform(T)
        scene.apply_transform(T)

        # the mesh and scene should have the same bounds
        assert g.np.allclose(m.convex_hull.bounds,
                             scene.convex_hull.bounds)
        # should have moved from original position
        assert not g.np.allclose(m.convex_hull.bounds, b)

    def test_reverse(self):
        tf = g.trimesh.transformations

        s = g.trimesh.scene.Scene()
        s.add_geometry(
            g.trimesh.creation.box(),
            parent_node_name='world',
            node_name='foo',
            transform=tf.translation_matrix([0, 0, 1]))

        s.add_geometry(
            g.trimesh.creation.box(),
            parent_node_name='foo',
            node_name='foo2',
            transform=tf.translation_matrix([0, 0, 1]))

        assert len(s.graph.transforms.edge_data) == 2
        a = s.graph.get(frame_from='world', frame_to='foo2')

        assert len(s.graph.transforms.edge_data) == 2

        # try going backward
        i = s.graph.get(frame_from='foo2', frame_to='world')
        # matrix should be inverted if you're going the other way
        assert g.np.allclose(a[0], g.np.linalg.inv(i[0]))

        # try getting foo2 with shorthand
        b = s.graph.get(frame_to='foo2')
        c = s.graph['foo2']
        # matrix should be inverted if you're going the other way
        assert g.np.allclose(a[0], c[0])
        assert g.np.allclose(b[0], c[0])

        # get should not have edited edge data
        assert len(s.graph.transforms.edge_data) == 2

    def test_shortest_path(self):
        # compare the EnforcedForest shortest path algo
        # to the more general networkx.shortest_path algo
        if g.sys.version_info < (3, 7):
            # old networkx is a lot different
            return

        tf = g.trimesh.transformations
        # start with creating a random tree
        edgelist = {}
        tree = g.nx.random_tree(
            n=1000, seed=0, create_using=g.nx.DiGraph)
        for e in tree.edges:
            data = {}
            if g.np.random.random() > .5:
                # if a matrix is omitted but an edge exists it is
                # the same as passing an identity matrix
                data['matrix'] = tf.random_rotation_matrix()
            if g.np.random.random() > .4:
                # a geometry is not required for a node
                data['geometry'] = str(int(g.np.random.random() * 1e8))
            edgelist[e] = data

        # now apply the random data to an EnforcedForest
        forest = g.trimesh.scene.transforms.EnforcedForest()
        for k, v in edgelist.items():
            forest.add_edge(*k, **v)

        # generate a lot of random queries
        queries = g.np.random.choice(
            list(forest.nodes), 10000).reshape((-1, 2))
        # filter out any self-queries as networkx doesn't handle them
        queries = queries[queries.ptp(axis=1) > 0]

        # now run our shortest path algorithm in a profiler
        with g.Profiler() as P:
            ours = [forest.shortest_path(*q) for q in queries]
        # print this way to avoid a python2 syntax error
        print(P.output_text())

        # check truth from networkx with an undirected graph
        undir = tree.to_undirected()
        with g.Profiler() as P:
            truth = [g.nx.shortest_path(undir, *q) for q in queries]
        print(P.output_text())

        # now compare our shortest path with networkx
        for a, b, q in zip(truth, ours, queries):
            if tuple(a) != tuple(b):
                # raise the query that killed us
                raise ValueError(q)

<<<<<<< HEAD
        # now try creating this as a full scenegraph
        sg = g.trimesh.scene.transforms.SceneGraph()
        [sg.update(frame_from=k[0],
                   frame_to=k[1], **kwargs)
         for k, kwargs in edgelist.items()]

        with g.Profiler() as P:
            matgeom = [sg.get(
                frame_from=q[0],
                frame_to=q[1]) for q in queries]
        print(P.output_text())

        # all of the matrices should be rigid transforms
        assert all(tf.is_rigid(mat) for mat, _ in matgeom)
=======
    def test_scaling_order(self):
        s = g.trimesh.creation.box().scene()
        scaling = 1.0 / 3.0
        c = s.scaled(scaling)
        factor = (c.geometry['geometry_0'].vertices /
                  s.geometry['geometry_0'].vertices)
        assert g.np.allclose(factor, scaling)
        # should be returning itself
        r = s.apply_translation([10.5, 10.5, 10.5])
        assert g.np.allclose(r.bounds, [[10, 10, 10], [11, 11, 11]])
        assert g.np.allclose(s.bounds, [[10, 10, 10], [11, 11, 11]])

    def test_translation_cache(self):
        # scene with non-geometry nodes
        c = g.get_mesh('cycloidal.3DXML')
        s = c.scaled(1.0 / c.extents)
        # get the pre-translation bounds
        ori = s.bounds.copy()
        # apply a translation
        s.apply_translation([10, 10, 10])
        assert g.np.allclose(s.bounds, ori + 10)

    def test_translation_origin(self):
        # check to see if we can translate to the origin
        c = g.get_mesh('cycloidal.3DXML')
        c.apply_transform(g.trimesh.transformations.random_rotation_matrix())
        s = c.scaled(1.0 / c.extents)
        # shouldn't be at the origin
        assert not g.np.allclose(s.bounds[0], 0.0)
        # should move to the origin
        s.apply_translation(-s.bounds[0])
        assert g.np.allclose(s.bounds[0], 0)
>>>>>>> 314be0a3


if __name__ == '__main__':
    g.trimesh.util.attach_to_log()
    g.unittest.main()<|MERGE_RESOLUTION|>--- conflicted
+++ resolved
@@ -243,7 +243,6 @@
                 # raise the query that killed us
                 raise ValueError(q)
 
-<<<<<<< HEAD
         # now try creating this as a full scenegraph
         sg = g.trimesh.scene.transforms.SceneGraph()
         [sg.update(frame_from=k[0],
@@ -258,7 +257,7 @@
 
         # all of the matrices should be rigid transforms
         assert all(tf.is_rigid(mat) for mat, _ in matgeom)
-=======
+
     def test_scaling_order(self):
         s = g.trimesh.creation.box().scene()
         scaling = 1.0 / 3.0
@@ -291,7 +290,6 @@
         # should move to the origin
         s.apply_translation(-s.bounds[0])
         assert g.np.allclose(s.bounds[0], 0)
->>>>>>> 314be0a3
 
 
 if __name__ == '__main__':
