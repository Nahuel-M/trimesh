--- conflicted
+++ resolved
@@ -137,7 +137,6 @@
             # will assert round trip is roughly equal
             g.scene_equal(rd, scene)
 
-<<<<<<< HEAD
     def test_gltf_merge_buffers(self):
         # split a multibody mesh into a scene
         scene = g.trimesh.scene.split_scene(
@@ -148,7 +147,7 @@
 
         # We should end up with a single .bin and scene.gltf
         assert len(export.keys()) == 2
-=======
+
     def test_gltf_optional_camera(self):
         import json
         gltf_cameras_key = 'cameras'
@@ -166,7 +165,6 @@
         scene.set_camera()
         export = scene.export(file_type='gltf')
         assert gltf_cameras_key in json.loads(export['model.gltf'].decode('utf8'))
->>>>>>> 2b8ec6e4
 
     def test_gltf_pole(self):
         scene = g.get_mesh('simple_pole.glb')
